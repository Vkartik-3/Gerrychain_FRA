from collections import Counter
from shapely.validation import explain_validity
from gerrychain.vendor.utm import from_latlon


def utm_of_point(point):
    return from_latlon(point.y, point.x)[2]


def identify_utm_zone(df):
    wgs_df = df.to_crs("+proj=longlat +ellps=WGS84 +datum=WGS84 +no_defs")
    utm_counts = Counter(utm_of_point(point) for point in wgs_df["geometry"].centroid)
    # most_common returns a list of tuples, and we want the 0,0th entry
    most_common = utm_counts.most_common(1)[0][0]
    return most_common


def invalid_geometries(df):
    """Given a GeoDataFrame, returns a list of row indices
    with invalid geometries.

    :param df: :class:`geopandas.GeoDataFrame`
    :rtype: list of int
    """
    invalid = []
    for idx, row in df.iterrows():
        validity = explain_validity(row.geometry)
        if validity != "Valid Geometry":
            invalid.append(idx)
    return invalid


def reprojected(df):
    """Returns a copy of `df`, projected into the coordinate reference system of a suitable
        `Universal Transverse Mercator`_ zone.
    :param df: :class:`geopandas.GeoDataFrame`
    :rtype: :class:`geopandas.GeoDataFrame`

    .. _`Universal Transverse Mercator`: https://en.wikipedia.org/wiki/UTM_coordinate_system
    """
    utm = identify_utm_zone(df)
    return df.to_crs(
<<<<<<< HEAD
        f"+proj=utm +zone={utm} +ellps=WGS84 +datum=WGS84 +units=m +no_defs"
    )

    
class GeometryError(Exception):
    """
    Wrapper error class for projection failures.
    Changing a map's projection may create invalid geometries, which may
    or may not be repairable using the `.buffer(0)`_ trick.
    
    .. _`.buffer(0)`: https://shapely.readthedocs.io/en/stable/manual.html#constructive-methods
    """
=======
        "+proj=utm +zone={utm} +ellps=WGS84 +datum=WGS84 +units=m +no_defs".format(
            utm=utm
        )
    )
>>>>>>> 35939738
<|MERGE_RESOLUTION|>--- conflicted
+++ resolved
@@ -40,8 +40,9 @@
     """
     utm = identify_utm_zone(df)
     return df.to_crs(
-<<<<<<< HEAD
-        f"+proj=utm +zone={utm} +ellps=WGS84 +datum=WGS84 +units=m +no_defs"
+        "+proj=utm +zone={utm} +ellps=WGS84 +datum=WGS84 +units=m +no_defs".format(
+            utm=utm
+        )
     )
 
     
@@ -52,10 +53,4 @@
     or may not be repairable using the `.buffer(0)`_ trick.
     
     .. _`.buffer(0)`: https://shapely.readthedocs.io/en/stable/manual.html#constructive-methods
-    """
-=======
-        "+proj=utm +zone={utm} +ellps=WGS84 +datum=WGS84 +units=m +no_defs".format(
-            utm=utm
-        )
-    )
->>>>>>> 35939738
+    """