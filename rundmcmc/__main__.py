--- conflicted
+++ resolved
@@ -47,12 +47,7 @@
 def main():
     initial_partition = example_partition()
 
-<<<<<<< HEAD
-    chain = MarkovChain(propose_random_flip, Validator([contiguous]), always_accept,
-                        initial_partition, total_steps=2**10)
-=======
     chain = BasicChain(initial_partition, total_steps=100)
->>>>>>> a00ad871
 
     scores = {
         'Mean-Median': mean_median,
