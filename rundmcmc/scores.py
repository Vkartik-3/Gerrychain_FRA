--- conflicted
+++ resolved
@@ -19,17 +19,16 @@
     total_vote_share = numpy.mean(vote_shares_by_district)
     return 2 * total_vote_share - seats_share
 
-
-<<<<<<< HEAD
+  
 def efficiency_gap(partition, col1='D', col2='R', total='total_votes'):
     return wasted_votes(partition, col1, col2) / sum(partition[total].values())
 
 
 def wasted_votes(partition, col1='D', col2='R'):
     return sum(partition[col1][part] - partition[col2][part] for part in partition.parts)
-=======
+
+  
 def final_report():
     with open('../tests/test_run.txt') as f:
         f = f.read()
-        print(f)
->>>>>>> aa848e00
+        print(f)